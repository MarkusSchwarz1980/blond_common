--- conflicted
+++ resolved
@@ -119,17 +119,11 @@
                 label += '\nThis is the most left max!'
                 ax.legend(labels=(label, ))
                 plt.pause(1)
-<<<<<<< HEAD
                 if most_left_min_pos > max_pos[index_max]:
                     break
                 else:
                     left_max_val = potential_well_full[0]
                     left_max_pos = time_array_full[0]
-=======
-                left_max_val = potential_well_full[0]
-                left_max_pos = time_array_full[0]
-
->>>>>>> 7d4c807f
             elif (index_left == 1) and (index_max == 0):
                 # This indexes set is there to avoid checking the left edge
                 # twice while one most left max
@@ -337,17 +331,11 @@
                 label += '\nThis is the most right max!'
                 ax.legend(labels=(label, ))
                 plt.pause(1)
-<<<<<<< HEAD
                 if most_right_min_pos < max_pos[index_max]:
                     break
                 else:
                     right_max_val = potential_well_full[-1]
                     right_max_pos = time_array_full[-1]
-=======
-                right_max_val = potential_well_full[-1]
-                right_max_pos = time_array_full[-1]
-
->>>>>>> 7d4c807f
             elif (index_right == 1) and (index_max == (len(max_val)-1)):
                 # This indexes set is there to avoid checking the right edge
                 # twice while one most right max
@@ -558,4 +546,4 @@
     (potential_well_locs, potential_well_vals,
      potential_well_inner_max, potential_well_min,
      potential_well_min_val) = find_potential_wells_cubic_animate(
-        loaded_data[0, :], loaded_data[1, :], mest=200, verbose=False)
+        loaded_data[0, :], loaded_data[1, :], mest=200, verbose=False)